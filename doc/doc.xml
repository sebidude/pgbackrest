<?xml version="1.0" encoding="UTF-8"?>
<!DOCTYPE doc SYSTEM "doc.dtd">
<doc title="PgBackRest" subtitle="Simple Postgres Backup &amp; Restore">
	<intro>
		<text><backrest/> aims to be a simple backup and restore system that can seamlessly scale up to the largest databases and workloads.

		Primary <backrest/> features:
		<ul>
			<li>Local or remote backup</li>
			<li>Multi-threaded backup/restore for performance</li>
			<li>Checksums</li>
			<li>Safe backups (checks that logs required for consistency are present before backup completes)</li>
			<li>Full, differential, and incremental backups</li>
			<li>Backup rotation (and minimum retention rules with optional separate retention for archive)</li>
			<li>In-stream compression/decompression</li>
			<li>Archiving and retrieval of logs for replicas/restores built in</li>
			<li>Async archiving for very busy systems (including space limits)</li>
			<li>Backup directories are consistent Postgres clusters (when hardlinks are on and compression is off)</li>
			<li>Tablespace support</li>
			<li>Restore delta option</li>
			<li>Restore using timestamp/size or checksum</li>
			<li>Restore remapping base/tablespaces</li>
		</ul>
		Instead of relying on traditional backup tools like tar and rsync, <backrest/> implements all backup features internally and uses a custom protocol for communicating with remote systems.  Removing reliance on tar and rsync allows for better solutions to database-specific backup issues.  The custom remote protocol limits the types of connections that are required to perform a backup which increases security.</text>
	</intro>

	<install title="Install">
		<text><backrest/> is written entirely in Perl and uses some non-standard modules that must be installed from CPAN.</text>

		<install-system-list>
			<install-system title="Ubuntu 12.04">
				<text>* Starting from a clean install, update the OS:
					<code-block>
						apt-get update
						apt-get upgrade (reboot if required)
					</code-block>
					* Install ssh, git and cpanminus:
					<code-block>
						apt-get install ssh
						apt-get install git
						apt-get install cpanminus
					</code-block>
					* Install Postgres (instructions from http://www.postgresql.org/download/linux/ubuntu/)

					Create the file /etc/apt/sources.list.d/pgdg.list, and add a line for the repository:
					<code-block>
						deb http://apt.postgresql.org/pub/repos/apt/ precise-pgdg main
					</code-block>
					* Then run the following:
					<code-block>
						wget --quiet -O - https://www.postgresql.org/media/keys/ACCC4CF8.asc | sudo apt-key add -
						sudo apt-get update

						apt-get install postgresql-9.3
						apt-get install postgresql-server-dev-9.3
					</code-block>
					* Install required Perl modules:
					<code-block>
						cpanm JSON
						cpanm Net::OpenSSH
						cpanm IPC::System::Simple
						cpanm Digest::SHA
						cpanm Compress::Zlib
						cpanm threads (update this package)
						cpanm Thread::Queue (update this package)
					</code-block>
					* Install PgBackRest

					<backrest/> can be installed by downloading the most recent release:

					https://github.com/pgmasters/backrest/releases

					<backrest/> can be installed anywhere but it's best (though not required) to install it in the same location on all systems.</text>
			</install-system>
		</install-system-list>
	</install>

	<operation title="Operation">
		<operation-general title="General Options">
			<text>These options are either global or used by all commands.</text>

			<option-list>
				<!-- OPERATION - GENERAL - CONFIG OPTION -->
				<option id="config">
					<text>By default <backrest/> expects the its configuration file to be located at `/etc/pg_backrest.conf`.  Use this option to specify another location.</text>
					<example>/var/lib/backrest/pg_backrest.conf</example>
				</option>

				<!-- OPERATION - GENERAL - STANZA OPTION -->
				<option id="stanza">
					<text>Defines the stanza for the command.  A stanza is the configuration for a database that defines where it is located, how it will be backed up, archiving options, etc.  Most db servers will only have one Postgres cluster and therefore one stanza, whereas backup servers will have a stanza for every database that needs to be backed up.

Examples of how to configure a stanza can be found in the `configuration examples` section.</text>
					<example>main</example>
				</option>

				<!-- OPERATION - GENERAL - HELP OPTION -->
				<option id="help">
					<text>Displays the <backrest/> help.</text>
				</option>

				<!-- OPERATION - GENERAL - VERSION OPTION -->
				<option id="version">
					<text>Displays the <backrest/> version.</text>
				</option>
			</option-list>
		</operation-general>

		<command-list title="Commands">
			<!-- OPERATION - BACKUP COMMAND -->
			<command id="backup">
				<text>Perform a database backup.  <backrest/> does not have a built-in scheduler so it's best to run it from cron or some other scheduling mechanism.</text>

				<option-list>
					<!-- OPERATION - BACKUP COMMAND - TYPE OPTION -->
					<option id="type">
						<text>The following backup types are supported:
							<ul>
								<li><id>full</id> - all database files will be copied and there will be no dependencies on previous backups.</li>
								<li><id>incr</id> - incremental from the last successful backup.</li>
								<li><id>diff</id> - like an incremental backup but always based on the last full backup.</li>
							</ul></text>
						<example>full</example>
					</option>

					<!-- OPERATION - BACKUP COMMAND - NO-START-STOP OPTION -->
					<option id="no-start-stop">
						<text>This option prevents <backrest/> from running <code>pg_start_backup()</code> and <code>pg_stop_backup()</code> on the database.  In order for this to work <postgres/> should be shut down and <backrest/> will generate an error if it is not.

							The purpose of this option is to allow cold backups.  The <path>pg_xlog</path> directory is copied as-is and <setting>archive-check</setting> is automatically disabled for the backup.</text>
					</option>

					<!-- OPERATION - BACKUP COMMAND - FORCE OPTION -->
					<option id="force">
						<text>When used with  <param>--no-start-stop</param> a backup will be run even if <backrest/> thinks that <postgres/> is running.  <b>This option should be used with extreme care as it will likely result in a bad backup.</b>

							There are some scenarios where a backup might still be desirable under these conditions.  For example, if a server crashes and the database volume can only be mounted read-only, it would be a good idea to take a backup even if <file>postmaster.pid</file> is present.  In this case it would be better to revert to the prior backup and replay WAL, but possibly there is a very important transaction in a WAL segment that did not get archived.</text>
					</option>
				</option-list>

				<command-example-list>
					<command-example title="Full Backup">
						<text><code-block>
/path/to/pg_backrest.pl --stanza=db --type=full backup
</code-block>
Run a <id>full</id> backup on the <id>db</id> stanza.  <param>--type</param> can also be set to <id>incr</id> or <id>diff</id> for incremental or differential backups.  However, if no <id>full</id> backup exists then a <id>full</id> backup will be forced even if <id>incr</id> or <id>diff</id> is requested.</text>
					</command-example>
				</command-example-list>
			</command>

			<!-- OPERATION - ARCHIVE-PUSH COMMAND -->
			<command id="archive-push">
				<text>Archive a WAL segment to the repository.</text>

				<command-example-list>
					<command-example>
						<text><code-block>
								/path/to/pg_backrest.pl --stanza=db archive-push %p
							</code-block>
							Accepts a WAL segment from <postgres/> and archives it in the repository.  <param>%p</param> is how <postgres/> specifies the location of the WAL segment to be archived.</text>
					</command-example>
				</command-example-list>
			</command>

			<!-- OPERATION - ARCHIVE-GET COMMAND -->
			<command id="archive-get">
				<text>Get a WAL segment from the repository.</text>

				<command-example-list>
					<command-example>
						<text><code-block>
								/path/to/pg_backrest.pl --stanza=db archive-get %f %p
							</code-block>
							Retrieves a WAL segment from the repository.  This command is used in <file>restore.conf</file> to restore a backup, perform PITR, or as an alternative to streaming for keeping a replica up to date.  <param>%f</param> is how <postgres/> specifies the WAL segment it needs and <param>%p</param> is the location where it should be copied.</text>
					</command-example>
				</command-example-list>
			</command>

			<!-- OPERATION - EXPIRE COMMAND -->
			<command id="expire">
				<text><backrest/> does backup rotation, but is not concerned with when the backups were created.  So if two full backups are configured for rentention, <backrest/> will keep two full backups no matter whether they occur, two hours apart or two weeks apart.</text>

				<command-example-list>
					<command-example>
						<text><code-block>
								/path/to/pg_backrest.pl --stanza=db expire
							</code-block>
							Expire (rotate) any backups that exceed the defined retention.  Expiration is run automatically after every successful backup, so there is no need to run this command separately unless you have reduced rentention, usually to free up some space.</text>
					</command-example>
				</command-example-list>
			</command>

			<!-- OPERATION - RESTORE COMMAND -->
			<command id="restore">
				<text>Perform a database restore.  This command is generall run manually, but there are instances where it might be automated.</text>
				<option-list>
					<!-- OPERATION - RESTORE COMMAND - SET OPTION -->
					<option id="set">
						<text>The backup set to be restored.  <id>latest</id> will restore the latest backup, otherwise provide the name of the backup to restore.</text>
						<example>20150131-153358F_20150131-153401I</example>
					</option>

					<!-- OPERATION - RESTORE COMMAND - DELTA OPTION -->
					<option id="delta">
						<text>By default the <postgres/> data and tablespace directories are expected to be present but empty.  This option performs a delta restore using checksums.</text>
					</option>

					<!-- OPERATION - RESTORE COMMAND - FORCE OPTION -->
					<option id="force">
						<text>By itself this option forces the <postgres/> data and tablespace paths to be completely overwritten.  In combination with <param>--delta</param> a timestamp/size delta will be performed instead of using checksums.</text>
					</option>

					<!-- OPERATION - RESTORE COMMAND - TYPE OPTION -->
					<option id="type">
						<text>The following recovery types are supported:
							<ul>
								<li><id>default</id> - recover to the end of the archive stream.</li>
								<li><id>name</id> - recover the restore point specified in <param>--target</param>.</li>
								<li><id>xid</id> - recover to the transaction id specified in <param>--target</param>.</li>
								<li><id>time</id> - recover to the time specified in <param>--target</param>.</li>
								<li><id>preserve</id> - preserve the existing <file>recovery.conf</file> file.</li>
							</ul></text>
						<example>xid</example>
					</option>

					<!-- OPERATION - RESTORE COMMAND - TARGET OPTION -->
					<option id="target">
						<text>Defines the recovery target when <param>--type</param> is <id>name</id>, <id>xid</id>, or <id>time</id>.</text>
						<example>2015-01-30 14:15:11 EST</example>
					</option>

					<!-- OPERATION - RESTORE COMMAND - TARGET-EXCLUSIVE OPTION -->
					<option id="target-exclusive">
						<text>Defines whether recovery to the target would be exclusive (the default is inclusive) and is only valid when <param>--type</param> is <id>time</id> or <id>xid</id>.  For example, using <param>--target-exclusive</param> would exclude the contents of transaction <id>1007</id> when <param>--type=xid</param> and <param>--target=1007</param>.  See <param>recovery_target_inclusive</param> option in the <postgres/> docs for more information.</text>
					</option>

					<!-- OPERATION - RESTORE COMMAND - TARGET-RESUME OPTION -->
					<option id="target-resume">
						<text>Specifies whether recovery should resume when the recovery target is reached.  See <setting>pause_at_recovery_target</setting> in the <postgres/> docs for more information.</text>
					</option>

					<!-- OPERATION - RESTORE COMMAND - TARGET-TIMELINE OPTION -->
					<option id="target-timeline">
						<text>Recovers along the specified timeline.  See <setting>recovery_target_timeline</setting> in the <postgres/> docs for more information.</text>
						<example>3</example>
					</option>

					<!-- OPERATION - RESTORE COMMAND - RECOVERY-SETTING OPTION -->
					<option id="recovery-setting">
						<text>Recovery settings in restore.conf options can be specified with this option.  See http://www.postgresql.org/docs/X.X/static/recovery-config.html for details on restore.conf options (replace X.X with your database version).  This option can be used multiple times.

							Note: <setting>restore_command</setting> will be automatically generated but can be overridden with this option.  Be careful about specifying your own <setting>restore_command</setting> as <backrest/> is designed to handle this for you.  Target Recovery options (recovery_target_name, recovery_target_time, etc.) are generated automatically by <backrest/> and should not be set with this option.

							Recovery settings can also be set in the <setting>restore:recovery-setting</setting> section of pg_backrest.conf.  For example:
							<code-block>
								[restore:recovery-setting]
								primary_conn_info=db.mydomain.com
								standby_mode=on
							</code-block>
							Since <backrest/> does not start <postgres/> after writing the <file>recovery.conf</file> file, it is always possible to edit/check <file>recovery.conf</file> before manually restarting.</text>
						<example>primary_conninfo=db.mydomain.com</example>
					</option>

					<!-- OPERATION - RESTORE COMMAND - TABLESPACE-MAP OPTION -->
					<option id="tablespace-map">
						<text>Moves a tablespace to a new location during the restore.  This is useful when tablespace locations are not the same on a replica, or an upgraded system has different mount points.

							Since <postgres/> 9.2 tablespace locations are not stored in pg_tablespace so moving tablespaces can be done with impunity.  However, moving a tablespace to the <setting>data_directory</setting> is not recommended and may cause problems.  For more information on moving tablespaces http://www.databasesoup.com/2013/11/moving-tablespaces.html is a good resource.</text>
						<example>ts_01=/db/ts_01</example>
					</option>
				</option-list>

				<command-example-list>
					<command-example title="Restore Latest">
						<text><code-block>
									/path/to/pg_backrest.pl --stanza=db --type=name --target=release restore
							</code-block>
							Restores the latest database backup and then recovers to the <id>release</id> restore point.</text>
					</command-example>
				</command-example-list>
			</command>
		</command-list>
	</operation>

	<config title="Configuration">
		<text><backrest/> can be used entirely with command-line parameters but a configuration file is more practical for installations that are complex or set a lot of options. The default location for the configuration file is <file>/etc/pg_backrest.conf</file>.</text>

		<config-example-list title="Examples">
			<config-example title="Confguring Postgres for Archiving">
				<text>Modify the following settings in <file>postgresql.conf</file>:
					<code-block>
						wal_level = archive
						archive_mode = on
						archive_command = '/path/to/backrest/bin/pg_backrest.pl --stanza=db archive-push %p'
					</code-block>
					Replace the path with the actual location where <backrest/> was installed.  The stanza parameter should be changed to the actual stanza name for your database.
				</text>
			</config-example>

			<config-example title="Minimal Configuration">
				<text>The absolute minimum required to run <backrest/> (if all defaults are accepted) is the database path.

					<file>/etc/pg_backrest.conf</file>:
					<code-block>
						[main]
						db-path=/data/db
					</code-block>
						The <setting>db-path</setting> option could also be provided on the command line, but it's best to use a configuration file as options tend to pile up quickly.</text>
			</config-example>

			<config-example title="Simple Single Host Configuration">
				<text>This configuration is appropriate for a small installation where backups are being made locally or to a remote file system that is mounted locally.  A number of additional options are set:
					<ul>
						<li><setting>cmd-psql</setting> - Custom location and parameters for psql.</li>
						<li><setting>cmd-psql-option</setting> - Options for psql can be set per stanza.</li>
						<li><setting>compress</setting> - Disable compression (handy if the file system is already compressed).</li>
						<li><setting>repo-path</setting> - Path to the <backrest/> repository where backups and WAL archive are stored.</li>
						<li><setting>log-level-file</setting> - Set the file log level to debug (Lots of extra info if something is not working as expected).</li>
						<li><setting>hardlink</setting> - Create hardlinks between backups (but never between full backups).</li>
						<li><setting>thread-max</setting> - Use 2 threads for backup/restore operations.</li>
					</ul>
					<file>/etc/pg_backrest.conf</file>:
					<code-block>
						[global:command]
						cmd-psql=/usr/local/bin/psql -X %option%

						[global:general]
						compress=n
						repo-path=/Users/dsteele/Documents/Code/backrest/test/test/backrest

						[global:log]
						log-level-file=debug

						[global:backup]
						hardlink=y
						thread-max=2

						[main]
						db-path=/data/db

						[main:command]
						cmd-psql-option=--port=5433
					</code-block>
				</text>
			</config-example>

				<config-example title="Simple Multiple Host Configuration">
					<text>This configuration is appropriate for a small installation where backups are being made remotely.  Make sure that postgres@db-host has trusted ssh to backrest@backup-host and vice versa.  This configuration assumes that you have pg_backrest_remote.pl and pg_backrest.pl in the same path on both servers.

						<file>/etc/pg_backrest.conf</file> on the db host:
						<code-block>
							[global:general]
							repo-path=/path/to/db/repo
							repo-remote-path=/path/to/backup/repo

							[global:backup]
							backup-host=backup.mydomain.com
							backup-user=backrest

							[global:archive]
							archive-async=y

							[main]
							db-path=/data/db
						</code-block>
						<file>/etc/pg_backrest.conf</file> on the backup host:
						<code-block>
							[global:general]
							repo-path=/path/to/backup/repo

							[main]
							db-host=db.mydomain.com
							db-path=/data/db
							db-user=postgres
						</code-block>
				</text>
			</config-example>
		</config-example-list>

		<config-section-list title="Options">
			<!-- CONFIG - COMMAND SECTION -->
			<config-section id="command">
				<text>The <setting>command</setting> section defines the location of external commands that are used by <backrest/>.</text>

				<config-key-list>
					<!-- CONFIG - COMMAND SECTION - CMD-PSQL KEY -->
					<config-key id="cmd-psql">
						<text>Defines the full path to <cmd>psql</cmd>.  <cmd>psql</cmd> is used to call <code>pg_start_backup()</code> and <code>pg_stop_backup()</code>.

		If addtional per stanza parameters need to be passed to <cmd>psql</cmd> (such as <param>--port</param> or <param>--cluster</param>) then add <param>%option%</param> to the command line and use <setting>command-option::psql</setting> to set options.</text>

						<example>/usr/bin/psql -X %option%</example>
					</config-key>

					<!-- CONFIG - COMMAND SECTION - CMD-PSQL-OPTION KEY -->
					<config-key id="cmd-psql-option">
						<text>Allows per stanza command line parameters to be passed to <cmd>psql</cmd>.</text>

						<example>--port=5433</example>
					</config-key>

					<!-- CONFIG - COMMAND SECTION - CMD-REMOTE KEY -->
					<config-key id="cmd-remote">
						<text>Defines the location of <cmd>pg_backrest_remote.pl</cmd>.

							Required only if the path to <cmd>pg_backrest_remote.pl</cmd> is different on the local and remote systems.  If not defined, the remote path will be assumed to be the same as the local path.</text>

						<default>same as local</default>
						<example>/usr/lib/backrest/bin/pg_backrest_remote.pl</example>
					</config-key>
				</config-key-list>
			</config-section>

			<!-- CONFIG - LOG -->
			<config-section id="log">
				<text>The <setting>log</setting> section defines logging-related settings.  The following log levels are supported:
				<ul>
					<li><id>off</id> - No logging at all (not recommended)</li>
					<li><id>error</id> - Log only errors</li>
					<li><id>warn</id> - Log warnings and errors</li>
					<li><id>info</id> - Log info, warnings, and errors</li>
					<li><id>debug</id> - Log debug, info, warnings, and errors</li>
					<li><id>trace</id> - Log trace (very verbose debugging), debug, info, warnings, and errors</li>
				</ul></text>

				<!-- CONFIG - LOG SECTION - LEVEL-FILE KEY -->
				<config-key-list>
					<config-key id="log-level-file">
						<text>Sets file log level.</text>

						<example>debug</example>
					</config-key>

					<!-- CONFIG - LOG SECTION - LEVEL-CONSOLE KEY -->
					<config-key id="log-level-console">
						<text>Sets console log level.</text>

						<example>error</example>
					</config-key>
				</config-key-list>
			</config-section>

			<!-- CONFIG - GENERAL -->
			<config-section id="general">
				<text>The <setting>general</setting> section defines settings that are shared between multiple operations.</text>

				<!-- CONFIG - GENERAL SECTION - BUFFER-SIZE KEY -->
				<config-key-list>
					<config-key id="buffer-size">
						<text>Set the buffer size used for copy, compress, and uncompress functions.  A maximum of 3 buffers will be in use at a time per thread.  An additional maximum of 256K per thread may be used for zlib buffers.</text>

						<allow>16384 - 8388608</allow>
						<example>32768</example>
					</config-key>

					<!-- CONFIG - BACKUP SECTION - COMPRESS -->
					<config-key id="compress">
						<text>Enable gzip compression.  Backup files are compatible with command-line gzip tools.</text>

						<example>n</example>
					</config-key>

					<!-- CONFIG - GENERAL SECTION - COMPRESS-LEVEL KEY -->
					<config-key id="compress-level">
						<text>Sets the zlib level to be used for file compression when <setting>compress=y</setting>.</text>

						<allow>0-9</allow>
						<example>9</example>
					</config-key>

					<!-- CONFIG - GENERAL SECTION - COMPRESS-LEVEL-NETWORK KEY -->
					<config-key id="compress-level-network">
						<text>Sets the zlib level to be used for protocol compression when <setting>compress=n</setting> and the database is not on the same host as the backup.  Protocol compression is used to reduce network traffic but can be disabled by setting <setting>compress-level-network=0</setting>.  When <setting>compress=y</setting> the <setting>compress-level-network</setting> setting is ignored and <setting>compress-level</setting> is used instead so that the file is only compressed once.  SSH compression is always disabled.</text>

						<allow>0-9</allow>
						<example>1</example>
					</config-key>

					<!-- CONFIG - GENERAL SECTION - REPO-PATH KEY -->
					<config-key id="repo-path">
						<text>Path to the backrest repository where WAL segments, backups, logs, etc are stored.</text>

						<example>/data/db/backrest</example>
					</config-key>

					<!-- CONFIG - GENERAL SECTION - REPO-REMOTE-PATH KEY -->
					<config-key id="repo-remote-path">
						<text>Path to the remote backrest repository where WAL segments, backups, logs, etc are stored.</text>

						<example>/backup/backrest</example>
					</config-key>
				</config-key-list>
			</config-section>

			<!-- CONFIG - BACKUP -->
			<config-section id="backup">
				<text>The <setting>backup</setting> section defines settings related to backup.</text>

				<!-- CONFIG - BACKUP SECTION - HOST KEY -->
				<config-key-list>
					<config-key id="backup-host">
						<text>Sets the backup host when backup up remotely via SSH.  Make sure that trusted SSH authentication is configured between the db host and the backup host.

						When backing up to a locally mounted network filesystem this setting is not required.</text>

						<example>backup.domain.com</example>
					</config-key>

					<!-- CONFIG - BACKUP SECTION - USER KEY -->
					<config-key id="backup-user">
						<text>Sets user account on the backup host.</text>

						<example>backrest</example>
					</config-key>

					<!-- CONFIG - BACKUP SECTION - START-FAST -->
					<config-key id="start-fast">
						<text>Forces a checkpoint (by passing <id>true</id> to the <id>fast</id> parameter of <code>pg_start_backup()</code>) so the backup begins immediately.</text>

						<example>y</example>
					</config-key>

					<!-- CONFIG - BACKUP SECTION - HARDLINK -->
					<config-key id="hardlink">
						<text>Enable hard-linking of files in differential and incremental backups to their full backups.  This gives the appearance that each backup is a full backup.  Be careful, though, because modifying files that are hard-linked can affect all the backups in the set.</text>

						<example>y</example>
					</config-key>

					<!-- CONFIG - BACKUP SECTION - MANIFEST-SAVE-THRESHOLD -->
					<config-key id="manifest-save-threshold">
						<text>Defines how often the manifest will be saved during a backup (in bytes).  Saving the manifest is important because it stores the checksums and allows the resume function to work efficiently.  The actual threshold used is 1% of the backup size or <setting>manifest-save-threshold</setting>, whichever is greater.</text>

						<example>5368709120</example>
					</config-key>

					<!-- CONFIG - BACKUP SECTION - RESUME -->
					<config-key id="resume">
						<text>Defines whether the resume feature is enabled.  Resume can greatly reduce the amount of time required to run a backup after a previous backup of the same type has failed.  It adds complexity, however, so it may be desirable to disable in environments that do not require the feature.</text>
						<example>false</example>
					</config-key>

					<!-- CONFIG - BACKUP SECTION - THEAD-MAX -->
					<config-key id="thread-max">
						<text>Defines the number of threads to use for backup or restore.  Each thread will perform compression and transfer to make the backup run faster, but don't set <setting>thread-max</setting> so high that it impacts database performance during backup.</text>
						<example>4</example>
					</config-key>

					<!-- CONFIG - BACKUP SECTION - THEAD-TIMEOUT -->
					<config-key id="thread-timeout">
						<text>Maximum amount of time (in seconds) that a backup thread should run.  This limits the amount of time that a thread might be stuck due to unforeseen issues during the backup.  Has no affect when <setting>thread-max=1</setting>.</text>

						<example>3600</example>
					</config-key>

					<!-- CONFIG - BACKUP SECTION - ARCHIVE-CHECK -->
					<config-key id="archive-check">
						<text>Checks that all WAL segments required to make the backup consistent are present in the WAL archive.  It's a good idea to leave this as the default unless you are using another method for archiving.</text>

						<example>n</example>
					</config-key>

					<!-- CONFIG - BACKUP SECTION - ARCHIVE-COPY -->
					<config-key id="archive-copy">
						<text>Store WAL segments required to make the backup consistent in the backup's pg_xlog path.  This slightly paranoid option protects against corruption or premature expiration in the WAL segment archive.  PITR won't be possible without the WAL segment archive and this option also consumes more space.</text>

						<example>y</example>
					</config-key>
				</config-key-list>
			</config-section>

			<!-- CONFIG - ARCHIVE -->
			<config-section id="archive">
				<text>The <setting>archive</setting> section defines parameters when doing async archiving.  This means that the archive files will be stored locally, then a background process will pick them and move them to the backup.</text>

				<config-key-list>
					<!-- CONFIG - ARCHIVE SECTION - ARCHIVE-ASYNC KEY -->
					<config-key id="archive-async">
						<text>Archive WAL segments asynchronously.  WAL segments will be copied to the local repo, then a process will be forked to compress the segment and transfer it to the remote repo if configured.  Control will be returned to <postgres/> as soon as the WAL segment is copied locally.</text>
						<example>y</example>
					</config-key>

					<!-- CONFIG - ARCHIVE SECTION - ARCHIVE-MAX-MB KEY -->
					<config-key id="archive-max-mb">
						<text>Limits the amount of archive log that will be written locally when <setting>archive-async=y</setting>.  After the limit is reached, the following will happen:
						<ol>
							<li>PgBackRest will notify Postgres that the archive was succesfully backed up, then DROP IT.</li>
							<li>An error will be logged to the console and also to the Postgres log.</li>
							<li>A stop file will be written in the lock directory and no more archive files will be backed up until it is removed.</li>
						</ol>
						If this occurs then the archive log stream will be interrupted and PITR will not be possible past that point.  A new backup will be required to regain full restore capability.

						The purpose of this feature is to prevent the log volume from filling up at which point Postgres will stop completely.  Better to lose the backup than have the database go down.

						To start normal archiving again you'll need to remove the stop file which will be located at <file>${repo-path}/lock/${stanza}-archive.stop</file> where <code>${repo-path}</code> is the path set in the <setting>general</setting> section, and <code>${stanza}</code> is the backup stanza.</text>

						<example>1024</example>
					</config-key>
				</config-key-list>
			</config-section>

			<!-- CONFIG - RESTORE -->
			<config-section id="restore">
				<text>The <setting>restore</setting> section defines settings used for restoring backups.</text>

				<config-key-list>
					<!-- CONFIG - RESTORE SECTION - TABLESPACE KEY -->
					<config-key id="tablespace">
						<text>Defines whether tablespaces will be be restored into their original (or remapped) locations or stored directly under the <path>pg_tblspc</path> path.  Disabling this setting produces compact restores that are convenient for development, staging, etc.  Currently these restores cannot be backed up as <backrest/> expects only links in the <path>pg_tblspc</path> path. If no tablespaces are present this this setting has no effect.</text>
						<example>n</example>
					</config-key>
				</config-key-list>
			</config-section>

			<!-- CONFIG - EXPIRE -->
			<config-section id="expire">
				<text>The <setting>expire</setting> section defines how long backups will be retained.  Expiration only occurs when the number of complete backups exceeds the allowed retention.  In other words, if full-retention is set to 2, then there must be 3 complete backups before the oldest will be expired.  Make sure you always have enough space for rentention + 1 backups.</text>

				<!-- CONFIG - RETENTION SECTION - FULL-RETENTION KEY -->
				<config-key-list>
					<config-key id="retention-full">
						<text>Number of full backups to keep.  When a full backup expires, all differential and incremental backups associated with the full backup will also expire.  When not defined then all full backups will be kept.</text>

						<example>2</example>
					</config-key>

					<!-- CONFIG - RETENTION SECTION - DIFFERENTIAL-RETENTION KEY -->
					<config-key id="retention-diff">
						<text>Number of differential backups to keep.  When a differential backup expires, all incremental backups associated with the differential backup will also expire.  When not defined all differential backups will be kept.</text>

						<example>3</example>
					</config-key>

					<!-- CONFIG - RETENTION SECTION - ARCHIVE-RETENTION-TYPE KEY -->
					<config-key id="retention-archive-type">
						<text>Type of backup to use for archive retention (full or differential).  If set to full, then PgBackRest will keep archive logs for the number of full backups defined by <setting>archive-retention</setting>.  If set to differential, then PgBackRest will keep archive logs for the number of differential backups defined by <setting>archive-retention</setting>.

						If not defined then archive logs will be kept indefinitely.  In general it is not useful to keep archive logs that are older than the oldest backup, but there may be reasons for doing so.</text>

						<example>diff</example>
					</config-key>

					<!-- CONFIG - RETENTION SECTION - ARCHIVE-RETENTION KEY -->
					<config-key id="retention-archive">
						<text>Number of backups worth of archive log to keep.</text>

						<example>2</example>
					</config-key>
				</config-key-list>
			</config-section>

			<!-- CONFIG - STANZA -->
			<config-section id="stanza">
				<text>A stanza defines a backup for a specific database.  The stanza section must define the base database path and host/user if the database is remote.  Also, any global configuration sections can be overridden to define stanza-specific settings.</text>

				<!-- CONFIG - RETENTION SECTION - HOST KEY -->
				<config-key-list>
					<config-key id="db-host">
						<text>Define the database host.  Used for backups where the database host is different from the backup host.</text>

						<example>db.domain.com</example>
					</config-key>

					<!-- CONFIG - RETENTION SECTION - USER KEY -->
					<config-key id="db-user">
						<text>Defines user account on the db host when <setting>db-host</setting> is defined.</text>

						<example>postgres</example>
					</config-key>

					<!-- CONFIG - RETENTION SECTION - PATH KEY -->
					<config-key id="db-path">
						<text>Path to the db data directory (data_directory setting in postgresql.conf).</text>

						<example>/data/db</example>
					</config-key>
				</config-key-list>
			</config-section>
		</config-section-list>
	</config>

	<release title="Release Notes">
		<release-version-list>
<<<<<<< HEAD
			<release-version version="0.75" title="IN DEVELOPMENT: enterprise features: monitoring, throttling, retention period">
=======
			<release-version version="0.65" title="Improved resume and restore logging, compact restores">
>>>>>>> 49fe4085
				<release-feature-bullet-list>
					<release-feature>
						<text>Better resume support.  Resumed files are checked to be sure they have not been modified and the manifest is saved more often to preserve checksums as the backup progresses.  More unit tests to verify each resume case.</text>
					</release-feature>
					<release-feature>
						<text>Resume is now optional.  Use the <setting>resume</setting> setting or <param>--no-resume</param> from the command line to disable.</text>
					</release-feature>
					<release-feature>
						<text>More info messages during restore.  Previously, most of the restore messages were debug level so not a lot was output in the log.</text>
					</release-feature>
					<release-feature>
						<text>Fixed an issue where an absolute path was not written into recovery.conf when the restore was run with a relative path.</text>
					</release-feature>
					<release-feature>
						<text>Added <setting>tablespace</setting> setting to allow tablespaces to be restored into the <path>pg_tblspc</path> path.  This produces compact restores that are convenient for development, staging, etc.  Currently these restores cannot be backed up as <backrest/> expects only links in the <path>pg_tblspc</path> path.</text>
					</release-feature>
				</release-feature-bullet-list>
			</release-version>

<<<<<<< HEAD
			<release-version version="0.61" title="bug fix for uncompressed remote destination">
=======
			<release-version version="0.61" title="Bug fix for uncompressed remote destination">
>>>>>>> 49fe4085
				<release-feature-bullet-list>
					<release-feature>
						<text>Fixed a buffering error that could occur on large, highly-compressible files when copying to an uncompressed remote destination.  The error was detected in the decompression code and resulted in a failed backup rather than corruption so it should not affect successful backups made with previous versions.</text>
					</release-feature>
				</release-feature-bullet-list>
			</release-version>

			<release-version version="0.60" title="Better version support and WAL improvements">
				<release-feature-bullet-list>
					<release-feature>
						<text>Pushing duplicate WAL now generates an error.  This worked before only if checksums were disabled.</text>
					</release-feature>
					<release-feature>
						<text>Database System IDs are used to make sure that all WAL in an archive matches up.  This should help prevent misconfigurations that send WAL from multiple clusters to the same archive.</text>
					</release-feature>
					<release-feature>
						<text>Regression tests working back to <postgres/> 8.3.</text>
					</release-feature>
					<release-feature>
						<text>Improved threading model by starting threads early and terminating them late.</text>
					</release-feature>
				</release-feature-bullet-list>
			</release-version>

			<release-version version="0.50" title="Restore and much more">
				<release-feature-bullet-list>
					<release-feature>
						<text>Added restore functionality.</text>
					</release-feature>
					<release-feature>
						<text>All options can now be set on the command-line making pg_backrest.conf optional.</text>
					</release-feature>
					<release-feature>
						<text>De/compression is now performed without threads and checksum/size is calculated in stream.  That means file checksums are no longer optional.</text>
					</release-feature>
					<release-feature>
						<text>Added option <param>--no-start-stop</param> to allow backups when Postgres is shut down.  If <file>postmaster.pid</file> is present then <param>--force</param> is required to make the backup run (though if Postgres is running an inconsistent backup will likely be created).  This option was added primarily for the purpose of unit testing, but there may be applications in the real world as well.</text>
					</release-feature>
					<release-feature>
						<text>Fixed broken checksums and now they work with normal and resumed backups.  Finally realized that checksums and checksum deltas should be functionally separated and this simplied a number of things.  Issue #28 has been created for checksum deltas.</text>
					</release-feature>
					<release-feature>
						<text>Fixed an issue where a backup could be resumed from an aborted backup that didn't have the same type and prior backup.</text>
					</release-feature>
					<release-feature>
						<text>Removed dependency on Moose.  It wasn't being used extensively and makes for longer startup times.</text>
					</release-feature>
					<release-feature>
						<text>Checksum for backup.manifest to detect corrupted/modified manifest.</text>
					</release-feature>
					<release-feature>
						<text>Link <path>latest</path> always points to the last backup.  This has been added for convenience and to make restores simpler.</text>
					</release-feature>
					<release-feature>
						<text>More comprehensive unit tests in all areas.</text>
					</release-feature>
				</release-feature-bullet-list>
			</release-version>

			<release-version version="0.30" title="Core Restructuring and Unit Tests">
				<release-feature-bullet-list>
					<release-feature>
						<text>Complete rewrite of BackRest::File module to use a custom protocol for remote operations and Perl native GZIP and SHA operations.  Compression is performed in threads rather than forked processes.</text>
					</release-feature>
					<release-feature>
						<text>Fairly comprehensive unit tests for all the basic operations.  More work to be done here for sure, but then there is always more work to be done on unit tests.</text>
					</release-feature>
					<release-feature>
						<text>Removed dependency on Storable and replaced with a custom ini file implementation.</text>
					</release-feature>
					<release-feature>
						<text>Added much needed documentation</text>
					</release-feature>
					<release-feature>
						<text>Numerous other changes that can only be identified with a diff.</text>
					</release-feature>
				</release-feature-bullet-list>
			</release-version>

			<release-version version="0.19" title="Improved Error Reporting/Handling">
				<release-feature-bullet-list>
					<release-feature>
						<text>Working on improving error handling in the file object.  This is not complete, but works well enough to find a few errors that have been causing us problems (notably, find is occasionally failing building the archive async manifest when system is under load).</text>
					</release-feature>
					<release-feature>
						<text>Found and squashed a nasty bug where <code>file_copy()</code> was defaulted to ignore errors.  There was also an issue in file_exists that was causing the test to fail when the file actually did exist.  Together they could have resulted in a corrupt backup with no errors, though it is very unlikely.</text>
					</release-feature>
				</release-feature-bullet-list>
			</release-version>

			<release-version version="0.18" title="Return Soft Error When Archive Missing">
				<release-feature-bullet-list>
					<release-feature>
						<text>The <param>archive-get</param> operation returns a 1 when the archive file is missing to differentiate from hard errors (ssh connection failure, file copy error, etc.)  This lets Postgres know that that the archive stream has terminated normally.  However, this does not take into account possible holes in the archive stream.</text>
					</release-feature>
				</release-feature-bullet-list>
			</release-version>

			<release-version version="0.17" title="Warn When Archive Directories Cannot Be Deleted">
				<release-feature-bullet-list>
					<release-feature>
						<text>If an archive directory which should be empty could not be deleted backrest was throwing an error.  There's a good fix for that coming, but for the time being it has been changed to a warning so processing can continue.  This was impacting backups as sometimes the final archive file would not get pushed if the first archive file had been in a different directory (plus some bad luck).</text>
					</release-feature>
				</release-feature-bullet-list>
			</release-version>

			<release-version version="0.16" title="RequestTTY=yes for SSH Sessions">
				<release-feature-bullet-list>
					<release-feature>
						<text>Added <setting>RequestTTY=yes</setting> to ssh sesssions.  Hoping this will prevent random lockups.</text>
					</release-feature>
				</release-feature-bullet-list>
			</release-version>

			<release-version version="0.15" title="RequestTTY=yes for SSH Sessions">
				<release-feature-bullet-list>
					<release-feature>
						<text>Added archive-get functionality to aid in restores.</text>
					</release-feature>
					<release-feature>
						<text>Added option to force a checkpoint when starting the backup <setting>start-fast=y</setting>.</text>
					</release-feature>
				</release-feature-bullet-list>
			</release-version>

			<release-version version="0.11" title="Minor Fixes">
				<release-feature-bullet-list>
					<release-feature>
						<text>Removed <setting>master_stderr_discard</setting> option on database SSH connections.  There have been occasional lockups and they could be related to issues originally seen in the file code.</text>
					</release-feature>
					<release-feature>
						<text>Changed lock file conflicts on backup and expire commands to ERROR.  They were set to DEBUG due to a copy-and-paste from the archive locks.</text>
					</release-feature>
				</release-feature-bullet-list>
			</release-version>

			<release-version version="0.10" title="Backup and Archiving are Functional">
				<release-feature-bullet-list>
					<release-feature>
						<text>No restore functionality, but the backup directories are consistent Postgres data directories.  You'll need to either uncompress the files or turn off compression in the backup.  Uncompressed backups on a ZFS (or similar) filesystem are a good option because backups can be restored locally via a snapshot to create logical backups or do spot data recovery.</text>
					</release-feature>
					<release-feature>
						<text>Archiving is single-threaded.  This has not posed an issue on our multi-terabyte databases with heavy write volume.  Recommend a large WAL volume or to use the async option with a large volume nearby.</text>
					</release-feature>
					<release-feature>
						<text>Backups are multi-threaded, but the Net::OpenSSH library does not appear to be 100% threadsafe so it will very occasionally lock up on a thread.  There is an overall process timeout that resolves this issue by killing the process.  Yes, very ugly.</text>
					</release-feature>
					<release-feature>
						<text>Checksums are lost on any resumed backup. Only the final backup will record checksum on multiple resumes.  Checksums from previous backups are correctly recorded and a full backup will reset everything.</text>
					</release-feature>
					<release-feature>
						<text>The backup.manifest is being written as Storable because Config::IniFile does not seem to handle large files well.  Would definitely like to save these as human-readable text.</text>
					</release-feature>
					<release-feature>
						<text>Absolutely no documentation (outside the code).  Well, excepting these release notes.</text>
					</release-feature>
				</release-feature-bullet-list>
			</release-version>
		</release-version-list>
	</release>

	<recognition title="Recognition">
		<text>Primary recognition goes to Stephen Frost for all his valuable advice and criticism during the development of <backrest/>.

			Resonate (http://www.resonate.com/) also contributed to the development of PgBackRest and allowed me to install early (but well tested) versions as their primary Postgres backup solution.</text>
	</recognition>
</doc><|MERGE_RESOLUTION|>--- conflicted
+++ resolved
@@ -681,11 +681,15 @@
 
 	<release title="Release Notes">
 		<release-version-list>
-<<<<<<< HEAD
 			<release-version version="0.75" title="IN DEVELOPMENT: enterprise features: monitoring, throttling, retention period">
-=======
+				<release-feature-bullet-list>
+					<release-feature>
+						<text></text>
+					</release-feature>
+				</release-feature-bullet-list>
+			</release-version>
+
 			<release-version version="0.65" title="Improved resume and restore logging, compact restores">
->>>>>>> 49fe4085
 				<release-feature-bullet-list>
 					<release-feature>
 						<text>Better resume support.  Resumed files are checked to be sure they have not been modified and the manifest is saved more often to preserve checksums as the backup progresses.  More unit tests to verify each resume case.</text>
@@ -705,11 +709,7 @@
 				</release-feature-bullet-list>
 			</release-version>
 
-<<<<<<< HEAD
-			<release-version version="0.61" title="bug fix for uncompressed remote destination">
-=======
 			<release-version version="0.61" title="Bug fix for uncompressed remote destination">
->>>>>>> 49fe4085
 				<release-feature-bullet-list>
 					<release-feature>
 						<text>Fixed a buffering error that could occur on large, highly-compressible files when copying to an uncompressed remote destination.  The error was detected in the decompression code and resulted in a failed backup rather than corruption so it should not affect successful backups made with previous versions.</text>
