--- conflicted
+++ resolved
@@ -737,11 +737,11 @@
 
 ## Release Notes
 
-<<<<<<< HEAD
-### v0.75: IN DEVELOPMENT: enterprise features: monitoring, throttling, retention period
-=======
+### v0.75: IN DEVELOPMENT - OTTAWA MILESTONE
+
+* 
+
 ### v0.70: Stability improvements for archiving, improved logging and help
->>>>>>> f83f0fa5
 
 * Fixed an issue where archive-copy would fail on an incr/diff backup when hardlink=n.  In this case the pg_xlog path does not already exist and must be created. Reported by Michael Renner
 
