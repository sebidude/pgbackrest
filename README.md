# PgBackRest - Simple Postgres Backup & Restore

PgBackRest aims to be a simple backup and restore system that can seamlessly scale up to the largest databases and workloads.

Primary PgBackRest features:

- Local or remote backup
- Multi-threaded backup/restore for performance
- Checksums
- Safe backups (checks that logs required for consistency are present before backup completes)
- Full, differential, and incremental backups
- Backup rotation (and minimum retention rules with optional separate retention for archive)
- In-stream compression/decompression
- Archiving and retrieval of logs for replicas/restores built in
- Async archiving for very busy systems (including space limits)
- Backup directories are consistent Postgres clusters (when hardlinks are on and compression is off)
- Tablespace support
- Restore delta option
- Restore using timestamp/size or checksum
- Restore remapping base/tablespaces

Instead of relying on traditional backup tools like tar and rsync, PgBackRest implements all backup features internally and uses a custom protocol for communicating with remote systems.  Removing reliance on tar and rsync allows for better solutions to database-specific backup issues.  The custom remote protocol limits the types of connections that are required to perform a backup which increases security.

## Install

PgBackRest is written entirely in Perl and uses some non-standard modules that must be installed from CPAN.

### Ubuntu 12.04

* Starting from a clean install, update the OS:
```
apt-get update
apt-get upgrade (reboot if required)
```
* Install ssh, git and cpanminus:
```
apt-get install ssh
apt-get install git
apt-get install cpanminus
```
* Install Postgres (instructions from http://www.postgresql.org/download/linux/ubuntu/)

Create the file /etc/apt/sources.list.d/pgdg.list, and add a line for the repository:
```
deb http://apt.postgresql.org/pub/repos/apt/ precise-pgdg main
```
* Then run the following:
```
wget --quiet -O - https://www.postgresql.org/media/keys/ACCC4CF8.asc | sudo apt-key add -
sudo apt-get update

apt-get install postgresql-9.3
apt-get install postgresql-server-dev-9.3
```
* Install required Perl modules:
```
cpanm JSON
cpanm Net::OpenSSH
cpanm IPC::System::Simple
cpanm Digest::SHA
cpanm Compress::Zlib
cpanm threads (update this package)
cpanm Thread::Queue (update this package)
```
* Install PgBackRest

PgBackRest can be installed by downloading the most recent release:

https://github.com/pgmasters/backrest/releases

PgBackRest can be installed anywhere but it's best (though not required) to install it in the same location on all systems.

## Operation

### General Options

These options are either global or used by all commands.

#### `config` option

By default PgBackRest expects the its configuration file to be located at `/etc/pg_backrest.conf`.  Use this option to specify another location.
```
required: n
default: /etc/pg_backrest.conf
example: config=/var/lib/backrest/pg_backrest.conf
```

#### `stanza` option

Defines the stanza for the command.  A stanza is the configuration for a database that defines where it is located, how it will be backed up, archiving options, etc.  Most db servers will only have one Postgres cluster and therefore one stanza, whereas backup servers will have a stanza for every database that needs to be backed up.

Examples of how to configure a stanza can be found in the `configuration examples` section.
```
required: y
example: stanza=main
```

#### `help` option

Displays the PgBackRest help.
```
required: n
```

#### `version` option

Displays the PgBackRest version.
```
required: n
```

### Commands

#### `backup` command

Perform a database backup.  PgBackRest does not have a built-in scheduler so it's best to run it from cron or some other scheduling mechanism.

##### `type` option

The following backup types are supported:

- `full` - all database files will be copied and there will be no dependencies on previous backups.
- `incr` - incremental from the last successful backup.
- `diff` - like an incremental backup but always based on the last full backup.

```
required: n
default: incr
example: --type=full
```

##### `no-start-stop` option

This option prevents PgBackRest from running `pg_start_backup()` and `pg_stop_backup()` on the database.  In order for this to work PostgreSQL should be shut down and PgBackRest will generate an error if it is not.

The purpose of this option is to allow cold backups.  The `pg_xlog` directory is copied as-is and `archive-check` is automatically disabled for the backup.
```
required: n
default: n
```

##### `force` option

When used with  `--no-start-stop` a backup will be run even if PgBackRest thinks that PostgreSQL is running.  **This option should be used with extreme care as it will likely result in a bad backup.**

There are some scenarios where a backup might still be desirable under these conditions.  For example, if a server crashes and the database volume can only be mounted read-only, it would be a good idea to take a backup even if `postmaster.pid` is present.  In this case it would be better to revert to the prior backup and replay WAL, but possibly there is a very important transaction in a WAL segment that did not get archived.
```
required: n
default: n
```

##### Example: Full Backup

```
/path/to/pg_backrest.pl --stanza=db --type=full backup
```
Run a `full` backup on the `db` stanza.  `--type` can also be set to `incr` or `diff` for incremental or differential backups.  However, if no `full` backup exists then a `full` backup will be forced even if `incr` or `diff` is requested.

#### `archive-push` command

Archive a WAL segment to the repository.

##### Example

```
/path/to/pg_backrest.pl --stanza=db archive-push %p
```
Accepts a WAL segment from PostgreSQL and archives it in the repository.  `%p` is how PostgreSQL specifies the location of the WAL segment to be archived.

#### `archive-get` command

Get a WAL segment from the repository.

##### Example

```
/path/to/pg_backrest.pl --stanza=db archive-get %f %p
```
Retrieves a WAL segment from the repository.  This command is used in `restore.conf` to restore a backup, perform PITR, or as an alternative to streaming for keeping a replica up to date.  `%f` is how PostgreSQL specifies the WAL segment it needs and `%p` is the location where it should be copied.

#### `expire` command

PgBackRest does backup rotation, but is not concerned with when the backups were created.  So if two full backups are configured for rentention, PgBackRest will keep two full backups no matter whether they occur, two hours apart or two weeks apart.

##### Example

```
/path/to/pg_backrest.pl --stanza=db expire
```
Expire (rotate) any backups that exceed the defined retention.  Expiration is run automatically after every successful backup, so there is no need to run this command separately unless you have reduced rentention, usually to free up some space.

#### `restore` command

Perform a database restore.  This command is generall run manually, but there are instances where it might be automated.

##### `set` option

The backup set to be restored.  `latest` will restore the latest backup, otherwise provide the name of the backup to restore.
```
required: n
default: latest
example: --set=20150131-153358F_20150131-153401I
```

##### `delta` option

By default the PostgreSQL data and tablespace directories are expected to be present but empty.  This option performs a delta restore using checksums.
```
required: n
default: n
```

##### `force` option

By itself this option forces the PostgreSQL data and tablespace paths to be completely overwritten.  In combination with `--delta` a timestamp/size delta will be performed instead of using checksums.
```
required: n
default: n
```

##### `type` option

The following recovery types are supported:

- `default` - recover to the end of the archive stream.
- `name` - recover the restore point specified in `--target`.
- `xid` - recover to the transaction id specified in `--target`.
- `time` - recover to the time specified in `--target`.
- `preserve` - preserve the existing `recovery.conf` file.

```
required: n
default: default
example: --type=xid
```

##### `target` option

Defines the recovery target when `--type` is `name`, `xid`, or `time`.
```
required: y
example: "--target=2015-01-30 14:15:11 EST"
```

##### `target-exclusive` option

Defines whether recovery to the target would be exclusive (the default is inclusive) and is only valid when `--type` is `time` or `xid`.  For example, using `--target-exclusive` would exclude the contents of transaction `1007` when `--type=xid` and `--target=1007`.  See `recovery_target_inclusive` option in the PostgreSQL docs for more information.
```
required: n
default: n
```

##### `target-resume` option

Specifies whether recovery should resume when the recovery target is reached.  See `pause_at_recovery_target` in the PostgreSQL docs for more information.
```
required: n
default: n
```

##### `target-timeline` option

Recovers along the specified timeline.  See `recovery_target_timeline` in the PostgreSQL docs for more information.
```
required: n
example: --target-timeline=3
```

##### `recovery-setting` option

Recovery settings in restore.conf options can be specified with this option.  See http://www.postgresql.org/docs/X.X/static/recovery-config.html for details on restore.conf options (replace X.X with your database version).  This option can be used multiple times.

Note: `restore_command` will be automatically generated but can be overridden with this option.  Be careful about specifying your own `restore_command` as PgBackRest is designed to handle this for you.  Target Recovery options (recovery_target_name, recovery_target_time, etc.) are generated automatically by PgBackRest and should not be set with this option.

Recovery settings can also be set in the `restore:recovery-setting` section of pg_backrest.conf.  For example:
```
[restore:recovery-setting]
primary_conn_info=db.mydomain.com
standby_mode=on
```
Since PgBackRest does not start PostgreSQL after writing the `recovery.conf` file, it is always possible to edit/check `recovery.conf` before manually restarting.
```
required: n
example: --recovery-setting primary_conninfo=db.mydomain.com
```

##### `tablespace-map` option

Moves a tablespace to a new location during the restore.  This is useful when tablespace locations are not the same on a replica, or an upgraded system has different mount points.

Since PostgreSQL 9.2 tablespace locations are not stored in pg_tablespace so moving tablespaces can be done with impunity.  However, moving a tablespace to the `data_directory` is not recommended and may cause problems.  For more information on moving tablespaces http://www.databasesoup.com/2013/11/moving-tablespaces.html is a good resource.
```
required: n
example: --tablespace-map ts_01=/db/ts_01
```

##### Example: Restore Latest

```
/path/to/pg_backrest.pl --stanza=db --type=name --target=release restore
```
Restores the latest database backup and then recovers to the `release` restore point.

## Configuration

PgBackRest can be used entirely with command-line parameters but a configuration file is more practical for installations that are complex or set a lot of options. The default location for the configuration file is `/etc/pg_backrest.conf`.

### Examples

#### Confguring Postgres for Archiving

Modify the following settings in `postgresql.conf`:
```
wal_level = archive
archive_mode = on
archive_command = '/path/to/backrest/bin/pg_backrest.pl --stanza=db archive-push %p'
```
Replace the path with the actual location where PgBackRest was installed.  The stanza parameter should be changed to the actual stanza name for your database.


#### Minimal Configuration

The absolute minimum required to run PgBackRest (if all defaults are accepted) is the database path.

`/etc/pg_backrest.conf`:
```
[main]
db-path=/data/db
```
The `db-path` option could also be provided on the command line, but it's best to use a configuration file as options tend to pile up quickly.

#### Simple Single Host Configuration

This configuration is appropriate for a small installation where backups are being made locally or to a remote file system that is mounted locally.  A number of additional options are set:

- `cmd-psql` - Custom location and parameters for psql.
- `cmd-psql-option` - Options for psql can be set per stanza.
- `compress` - Disable compression (handy if the file system is already compressed).
- `repo-path` - Path to the PgBackRest repository where backups and WAL archive are stored.
- `log-level-file` - Set the file log level to debug (Lots of extra info if something is not working as expected).
- `hardlink` - Create hardlinks between backups (but never between full backups).
- `thread-max` - Use 2 threads for backup/restore operations.

`/etc/pg_backrest.conf`:
```
[global:command]
cmd-psql=/usr/local/bin/psql -X %option%

[global:general]
compress=n
repo-path=/Users/dsteele/Documents/Code/backrest/test/test/backrest

[global:log]
log-level-file=debug

[global:backup]
hardlink=y
thread-max=2

[main]
db-path=/data/db

[main:command]
cmd-psql-option=--port=5433
```


#### Simple Multiple Host Configuration

This configuration is appropriate for a small installation where backups are being made remotely.  Make sure that postgres@db-host has trusted ssh to backrest@backup-host and vice versa.  This configuration assumes that you have pg_backrest_remote.pl and pg_backrest.pl in the same path on both servers.

`/etc/pg_backrest.conf` on the db host:
```
[global:general]
repo-path=/path/to/db/repo
repo-remote-path=/path/to/backup/repo

[global:backup]
backup-host=backup.mydomain.com
backup-user=backrest

[global:archive]
archive-async=y

[main]
db-path=/data/db
```
`/etc/pg_backrest.conf` on the backup host:
```
[global:general]
repo-path=/path/to/backup/repo

[main]
db-host=db.mydomain.com
db-path=/data/db
db-user=postgres
```


### Options

#### `command` section

The `command` section defines the location of external commands that are used by PgBackRest.

##### `cmd-psql` key

Defines the full path to `psql`.  `psql` is used to call `pg_start_backup()` and `pg_stop_backup()`.

If addtional per stanza parameters need to be passed to `psql` (such as `--port` or `--cluster`) then add `%option%` to the command line and use `command-option::psql` to set options.
```
required: n
default: /usr/bin/psql -X
example: cmd-psql=/usr/bin/psql -X %option%
```

##### `cmd-psql-option` key

Allows per stanza command line parameters to be passed to `psql`.
```
required: n
example: cmd-psql-option --port=5433
```

##### `cmd-remote` key

Defines the location of `pg_backrest_remote.pl`.

Required only if the path to `pg_backrest_remote.pl` is different on the local and remote systems.  If not defined, the remote path will be assumed to be the same as the local path.
```
required: n
default: same as local
example: cmd-remote=/usr/lib/backrest/bin/pg_backrest_remote.pl
```

#### `log` section

The `log` section defines logging-related settings.  The following log levels are supported:

- `off` - No logging at all (not recommended)
- `error` - Log only errors
- `warn` - Log warnings and errors
- `info` - Log info, warnings, and errors
- `debug` - Log debug, info, warnings, and errors
- `trace` - Log trace (very verbose debugging), debug, info, warnings, and errors


##### `log-level-file` key

Sets file log level.
```
required: n
default: info
example: log-level-file=debug
```

##### `log-level-console` key

Sets console log level.
```
required: n
default: warn
example: log-level-console=error
```

#### `general` section

The `general` section defines settings that are shared between multiple operations.

##### `buffer-size` key

Set the buffer size used for copy, compress, and uncompress functions.  A maximum of 3 buffers will be in use at a time per thread.  An additional maximum of 256K per thread may be used for zlib buffers.
```
required: n
default: 4194304
allow: 16384 - 8388608
example: buffer-size=32768
```

##### `compress` key

Enable gzip compression.  Backup files are compatible with command-line gzip tools.
```
required: n
default: y
example: compress=n
```

##### `compress-level` key

Sets the zlib level to be used for file compression when `compress=y`.
```
required: n
default: 6
allow: 0-9
example: compress-level=9
```

##### `compress-level-network` key

Sets the zlib level to be used for protocol compression when `compress=n` and the database is not on the same host as the backup.  Protocol compression is used to reduce network traffic but can be disabled by setting `compress-level-network=0`.  When `compress=y` the `compress-level-network` setting is ignored and `compress-level` is used instead so that the file is only compressed once.  SSH compression is always disabled.
```
required: n
default: 3
allow: 0-9
example: compress-level-network=1
```

##### `repo-path` key

Path to the backrest repository where WAL segments, backups, logs, etc are stored.
```
required: n
default: /var/lib/backup
example: repo-path=/data/db/backrest
```

##### `repo-remote-path` key

Path to the remote backrest repository where WAL segments, backups, logs, etc are stored.
```
required: n
example: repo-remote-path=/backup/backrest
```

#### `backup` section

The `backup` section defines settings related to backup.

##### `backup-host` key

Sets the backup host when backup up remotely via SSH.  Make sure that trusted SSH authentication is configured between the db host and the backup host.

When backing up to a locally mounted network filesystem this setting is not required.
```
required: n
example: backup-host=backup.domain.com
```

##### `backup-user` key

Sets user account on the backup host.
```
required: n
example: backup-user=backrest
```

##### `start-fast` key

Forces a checkpoint (by passing `true` to the `fast` parameter of `pg_start_backup()`) so the backup begins immediately.
```
required: n
default: n
example: start-fast=y
```

##### `hardlink` key

Enable hard-linking of files in differential and incremental backups to their full backups.  This gives the appearance that each backup is a full backup.  Be careful, though, because modifying files that are hard-linked can affect all the backups in the set.
```
required: n
default: n
example: hardlink=y
```

##### `manifest-save-threshold` key

Defines how often the manifest will be saved during a backup (in bytes).  Saving the manifest is important because it stores the checksums and allows the resume function to work efficiently.  The actual threshold used is 1% of the backup size or `manifest-save-threshold`, whichever is greater.
```
required: n
default: 1073741824
example: manifest-save-threshold=5368709120
```

##### `resume` key

Defines whether the resume feature is enabled.  Resume can greatly reduce the amount of time required to run a backup after a previous backup of the same type has failed.  It adds complexity, however, so it may be desirable to disable in environments that do not require the feature.
```
required: n
default: y
example: resume=false
```

##### `thread-max` key

Defines the number of threads to use for backup or restore.  Each thread will perform compression and transfer to make the backup run faster, but don't set `thread-max` so high that it impacts database performance during backup.
```
required: n
default: 1
example: thread-max=4
```

##### `thread-timeout` key

Maximum amount of time (in seconds) that a backup thread should run.  This limits the amount of time that a thread might be stuck due to unforeseen issues during the backup.  Has no affect when `thread-max=1`.
```
required: n
example: thread-timeout=3600
```

##### `archive-check` key

Checks that all WAL segments required to make the backup consistent are present in the WAL archive.  It's a good idea to leave this as the default unless you are using another method for archiving.
```
required: n
default: y
example: archive-check=n
```

##### `archive-copy` key

Store WAL segments required to make the backup consistent in the backup's pg_xlog path.  This slightly paranoid option protects against corruption or premature expiration in the WAL segment archive.  PITR won't be possible without the WAL segment archive and this option also consumes more space.
```
required: n
default: n
example: archive-copy=y
```

#### `archive` section

The `archive` section defines parameters when doing async archiving.  This means that the archive files will be stored locally, then a background process will pick them and move them to the backup.

##### `archive-async` key

Archive WAL segments asynchronously.  WAL segments will be copied to the local repo, then a process will be forked to compress the segment and transfer it to the remote repo if configured.  Control will be returned to PostgreSQL as soon as the WAL segment is copied locally.
```
required: n
default: n
example: archive-async=y
```

##### `archive-max-mb` key

Limits the amount of archive log that will be written locally when `archive-async=y`.  After the limit is reached, the following will happen:

- PgBackRest will notify Postgres that the archive was succesfully backed up, then DROP IT.
- An error will be logged to the console and also to the Postgres log.
- A stop file will be written in the lock directory and no more archive files will be backed up until it is removed.

If this occurs then the archive log stream will be interrupted and PITR will not be possible past that point.  A new backup will be required to regain full restore capability.

The purpose of this feature is to prevent the log volume from filling up at which point Postgres will stop completely.  Better to lose the backup than have the database go down.

To start normal archiving again you'll need to remove the stop file which will be located at `${repo-path}/lock/${stanza}-archive.stop` where `${repo-path}` is the path set in the `general` section, and `${stanza}` is the backup stanza.
```
required: n
example: archive-max-mb=1024
```

#### `restore` section

The `restore` section defines settings used for restoring backups.

##### `tablespace` key

Defines whether tablespaces will be be restored into their original (or remapped) locations or stored directly under the `pg_tblspc` path.  Disabling this setting produces compact restores that are convenient for development, staging, etc.  Currently these restores cannot be backed up as PgBackRest expects only links in the `pg_tblspc` path. If no tablespaces are present this this setting has no effect.
```
required: n
default: y
example: tablespace=n
```

#### `expire` section

The `expire` section defines how long backups will be retained.  Expiration only occurs when the number of complete backups exceeds the allowed retention.  In other words, if full-retention is set to 2, then there must be 3 complete backups before the oldest will be expired.  Make sure you always have enough space for rentention + 1 backups.

##### `retention-full` key

Number of full backups to keep.  When a full backup expires, all differential and incremental backups associated with the full backup will also expire.  When not defined then all full backups will be kept.
```
required: n
example: retention-full=2
```

##### `retention-diff` key

Number of differential backups to keep.  When a differential backup expires, all incremental backups associated with the differential backup will also expire.  When not defined all differential backups will be kept.
```
required: n
example: retention-diff=3
```

##### `retention-archive-type` key

Type of backup to use for archive retention (full or differential).  If set to full, then PgBackRest will keep archive logs for the number of full backups defined by `archive-retention`.  If set to differential, then PgBackRest will keep archive logs for the number of differential backups defined by `archive-retention`.

If not defined then archive logs will be kept indefinitely.  In general it is not useful to keep archive logs that are older than the oldest backup, but there may be reasons for doing so.
```
required: n
default: full
example: retention-archive-type=diff
```

##### `retention-archive` key

Number of backups worth of archive log to keep.
```
required: n
example: retention-archive=2
```

#### `stanza` section

A stanza defines a backup for a specific database.  The stanza section must define the base database path and host/user if the database is remote.  Also, any global configuration sections can be overridden to define stanza-specific settings.

##### `db-host` key

Define the database host.  Used for backups where the database host is different from the backup host.
```
required: n
example: db-host=db.domain.com
```

##### `db-user` key

Defines user account on the db host when `db-host` is defined.
```
required: n
example: db-user=postgres
```

##### `db-path` key

Path to the db data directory (data_directory setting in postgresql.conf).
```
required: y
example: db-path=/data/db
```

## Release Notes

<<<<<<< HEAD
### v0.75: IN DEVELOPMENT: enterprise features: monitoring, throttling, retention period
=======
### v0.65: Improved resume and restore logging, compact restores
>>>>>>> 49fe4085

* Better resume support.  Resumed files are checked to be sure they have not been modified and the manifest is saved more often to preserve checksums as the backup progresses.  More unit tests to verify each resume case.

* Resume is now optional.  Use the `resume` setting or `--no-resume` from the command line to disable.

* More info messages during restore.  Previously, most of the restore messages were debug level so not a lot was output in the log.

* Fixed an issue where an absolute path was not written into recovery.conf when the restore was run with a relative path.

* Added `tablespace` setting to allow tablespaces to be restored into the `pg_tblspc` path.  This produces compact restores that are convenient for development, staging, etc.  Currently these restores cannot be backed up as PgBackRest expects only links in the `pg_tblspc` path.

<<<<<<< HEAD
### v0.61: bug fix for uncompressed remote destination
=======
### v0.61: Bug fix for uncompressed remote destination
>>>>>>> 49fe4085

* Fixed a buffering error that could occur on large, highly-compressible files when copying to an uncompressed remote destination.  The error was detected in the decompression code and resulted in a failed backup rather than corruption so it should not affect successful backups made with previous versions.

### v0.60: Better version support and WAL improvements

* Pushing duplicate WAL now generates an error.  This worked before only if checksums were disabled.

* Database System IDs are used to make sure that all WAL in an archive matches up.  This should help prevent misconfigurations that send WAL from multiple clusters to the same archive.

* Regression tests working back to PostgreSQL 8.3.

* Improved threading model by starting threads early and terminating them late.

### v0.50: Restore and much more

* Added restore functionality.

* All options can now be set on the command-line making pg_backrest.conf optional.

* De/compression is now performed without threads and checksum/size is calculated in stream.  That means file checksums are no longer optional.

* Added option `--no-start-stop` to allow backups when Postgres is shut down.  If `postmaster.pid` is present then `--force` is required to make the backup run (though if Postgres is running an inconsistent backup will likely be created).  This option was added primarily for the purpose of unit testing, but there may be applications in the real world as well.

* Fixed broken checksums and now they work with normal and resumed backups.  Finally realized that checksums and checksum deltas should be functionally separated and this simplied a number of things.  Issue #28 has been created for checksum deltas.

* Fixed an issue where a backup could be resumed from an aborted backup that didn't have the same type and prior backup.

* Removed dependency on Moose.  It wasn't being used extensively and makes for longer startup times.

* Checksum for backup.manifest to detect corrupted/modified manifest.

* Link `latest` always points to the last backup.  This has been added for convenience and to make restores simpler.

* More comprehensive unit tests in all areas.

### v0.30: Core Restructuring and Unit Tests

* Complete rewrite of BackRest::File module to use a custom protocol for remote operations and Perl native GZIP and SHA operations.  Compression is performed in threads rather than forked processes.

* Fairly comprehensive unit tests for all the basic operations.  More work to be done here for sure, but then there is always more work to be done on unit tests.

* Removed dependency on Storable and replaced with a custom ini file implementation.

* Added much needed documentation

* Numerous other changes that can only be identified with a diff.

### v0.19: Improved Error Reporting/Handling

* Working on improving error handling in the file object.  This is not complete, but works well enough to find a few errors that have been causing us problems (notably, find is occasionally failing building the archive async manifest when system is under load).

* Found and squashed a nasty bug where `file_copy()` was defaulted to ignore errors.  There was also an issue in file_exists that was causing the test to fail when the file actually did exist.  Together they could have resulted in a corrupt backup with no errors, though it is very unlikely.

### v0.18: Return Soft Error When Archive Missing

* The `archive-get` operation returns a 1 when the archive file is missing to differentiate from hard errors (ssh connection failure, file copy error, etc.)  This lets Postgres know that that the archive stream has terminated normally.  However, this does not take into account possible holes in the archive stream.

### v0.17: Warn When Archive Directories Cannot Be Deleted

* If an archive directory which should be empty could not be deleted backrest was throwing an error.  There's a good fix for that coming, but for the time being it has been changed to a warning so processing can continue.  This was impacting backups as sometimes the final archive file would not get pushed if the first archive file had been in a different directory (plus some bad luck).

### v0.16: RequestTTY=yes for SSH Sessions

* Added `RequestTTY=yes` to ssh sesssions.  Hoping this will prevent random lockups.

### v0.15: RequestTTY=yes for SSH Sessions

* Added archive-get functionality to aid in restores.

* Added option to force a checkpoint when starting the backup `start-fast=y`.

### v0.11: Minor Fixes

* Removed `master_stderr_discard` option on database SSH connections.  There have been occasional lockups and they could be related to issues originally seen in the file code.

* Changed lock file conflicts on backup and expire commands to ERROR.  They were set to DEBUG due to a copy-and-paste from the archive locks.

### v0.10: Backup and Archiving are Functional

* No restore functionality, but the backup directories are consistent Postgres data directories.  You'll need to either uncompress the files or turn off compression in the backup.  Uncompressed backups on a ZFS (or similar) filesystem are a good option because backups can be restored locally via a snapshot to create logical backups or do spot data recovery.

* Archiving is single-threaded.  This has not posed an issue on our multi-terabyte databases with heavy write volume.  Recommend a large WAL volume or to use the async option with a large volume nearby.

* Backups are multi-threaded, but the Net::OpenSSH library does not appear to be 100% threadsafe so it will very occasionally lock up on a thread.  There is an overall process timeout that resolves this issue by killing the process.  Yes, very ugly.

* Checksums are lost on any resumed backup. Only the final backup will record checksum on multiple resumes.  Checksums from previous backups are correctly recorded and a full backup will reset everything.

* The backup.manifest is being written as Storable because Config::IniFile does not seem to handle large files well.  Would definitely like to save these as human-readable text.

* Absolutely no documentation (outside the code).  Well, excepting these release notes.

## Recognition

Primary recognition goes to Stephen Frost for all his valuable advice and criticism during the development of PgBackRest.

Resonate (http://www.resonate.com/) also contributed to the development of PgBackRest and allowed me to install early (but well tested) versions as their primary Postgres backup solution.<|MERGE_RESOLUTION|>--- conflicted
+++ resolved
@@ -729,11 +729,11 @@
 
 ## Release Notes
 
-<<<<<<< HEAD
 ### v0.75: IN DEVELOPMENT: enterprise features: monitoring, throttling, retention period
-=======
+
+* 
+
 ### v0.65: Improved resume and restore logging, compact restores
->>>>>>> 49fe4085
 
 * Better resume support.  Resumed files are checked to be sure they have not been modified and the manifest is saved more often to preserve checksums as the backup progresses.  More unit tests to verify each resume case.
 
@@ -745,11 +745,7 @@
 
 * Added `tablespace` setting to allow tablespaces to be restored into the `pg_tblspc` path.  This produces compact restores that are convenient for development, staging, etc.  Currently these restores cannot be backed up as PgBackRest expects only links in the `pg_tblspc` path.
 
-<<<<<<< HEAD
-### v0.61: bug fix for uncompressed remote destination
-=======
 ### v0.61: Bug fix for uncompressed remote destination
->>>>>>> 49fe4085
 
 * Fixed a buffering error that could occur on large, highly-compressible files when copying to an uncompressed remote destination.  The error was detected in the decompression code and resulted in a failed backup rather than corruption so it should not affect successful backups made with previous versions.
 
